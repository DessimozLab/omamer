--- conflicted
+++ resolved
@@ -664,11 +664,7 @@
             alpha_cutoff=alpha,
             sst=sst,
             family_only=family_only,
-<<<<<<< HEAD
-
-=======
             method=method
->>>>>>> b07b29af
         )
 
         t1 = time()
@@ -836,6 +832,8 @@
             num_hit_fams = np.zeros(num_threads, dtype=np.uint32)
             num_hit_hogs = np.zeros(num_threads, dtype=np.uint32)
 
+            fast_family_filtering = True
+
             for zz in numba.prange(len(seqs_idx) - 1):
                 # load seq
                 s = seqs[seqs_idx[zz]: np.int64(seqs_idx[zz + 1] - 1)]
@@ -854,17 +852,6 @@
                     pass
                 elif r1[0] == x_flag:
                     continue
-
-
-                #new_ref_prob = estimate_family_prob(table_buff, table_idx, hog_tab["FamOff"])
-                # assert np.all(new_ref_prob == ref_fam_prob)
-                # print(new_ref_prob[503468])
-                # print(len(new_ref_prob))
-                # print("New family probabilities:")
-                # print(max(new_ref_prob), np.mean(new_ref_prob), np.median(new_ref_prob), min(new_ref_prob))
-                # print(np.argmax(new_ref_prob))
-
-                #ref_fam_prob = new_ref_prob
 
                 # Get thread-local data structures for search
                 thread_hit_fams = hit_fams[numba.get_thread_id()]
@@ -892,46 +879,61 @@
                 qres["id"][:] = idx
                 qres["count"][:] = thread_fam_counts[idx]
 
-                # 2. Fast family filtering
-                #     - a. filter by count. We are only interested in families
-                #     that have at least their expected number of k-mer matches,
-                #     because that number should be already given by random
-                #     (however is still insignificant).
-                mu = ref_fam_prob[qres["id"]] * len(r1)
-                qres = qres[qres["count"] >= mu]
-
-                #     - b. filter by sequence coverage. There is no point to
-                #     compute p-value for families that are going to be hard
-                #     filtered by coverage later anyway.
-                for i in range(len(qres)):
-                    family_id = qres["id"][i]
-                    qres["overlap"][i] = (thread_fam_highloc[family_id] - thread_fam_lowloc[family_id] + k) / query_len
-
-                qres = qres[(qres["overlap"] >= (25 / query_len))]
-                if len(qres) == 0:
-                    continue
-
-                # - c. Filter by predicted p-value: perform the Chernoff KL-div test,
-                # that is, the Chernoff upper bound for the binomial X:
-                #     P(X >= k) <= exp(-n D(k/n || p))
-                # where D is Kullback-Leibler divergence.
-                # First, compute k / n, the empirical proportion of Bernoulli successes.
-                # We need to clip it a little for the case n = k, because it's used
-                # in logarithms later. For the other edge case, we already have k > 0
-                # guaranteed, so we're good here
-                epsilon = 1e-10
-                n = len(r1)
-                k_n = np.clip(qres["count"] / n, epsilon, 1 - epsilon)
-
-                # Now, by demanding exp(-n KL(k/n || p)) < alpha, we guarantee P < alpha too.
-                # There is a theoretical chance of that P < alpha <= bound, and the test will
-                # fail with a false negative. I could not observe any instances of this.
-                p = ref_fam_prob[qres["id"]]
-                kl_div = k_n * np.log(k_n / p) + (1 - k_n) * np.log((1 - k_n) / (1 - p))
-                qres = qres[kl_div > -np.log(alpha_cutoff)/n]
-
-                if len(qres) == 0:
-                    continue
+
+                if fast_family_filtering:
+                    # 2. Fast family filtering
+                    #     - a. filter by count. We are only interested in families
+                    #     that have at least their expected number of k-mer matches,
+                    #     because that number should be already given by random
+                    #     (however is still insignificant).
+                    mu = ref_fam_prob[qres["id"]] * len(r1)
+                    qres = qres[qres["count"] >= mu]
+
+                    #     - b. filter by sequence coverage. There is no point to
+                    #     compute p-value for families that are going to be hard
+                    #     filtered by coverage later anyway.
+                    for i in range(len(qres)):
+                        family_id = qres["id"][i]
+                        qres["overlap"][i] = (thread_fam_highloc[family_id] - thread_fam_lowloc[family_id] + k) / query_len
+
+                    qres = qres[(qres["overlap"] >= (25 / query_len))]
+                    if len(qres) == 0:
+                        continue
+
+                    # - c. Filter by predicted p-value: perform the Chernoff KL-div test,
+                    # that is, the Chernoff upper bound for the binomial X:
+                    #     P(X >= k) <= exp(-n D(k/n || p))
+                    # where D is Kullback-Leibler divergence.
+                    # First, compute k / n, the empirical proportion of Bernoulli successes.
+                    # We need to clip it a little for the case n = k, because it's used
+                    # in logarithms later. For the other edge case, we already have k > 0
+                    # guaranteed, so we're good here
+                    epsilon = 1e-10
+                    n = len(r1)
+                    k_n = np.clip(qres["count"] / n, epsilon, 1 - epsilon)
+
+                    # Now, by demanding exp(-n KL(k/n || p)) < alpha, we guarantee P < alpha too.
+                    # There is a theoretical chance of that P < alpha <= bound, and the test will
+                    # fail with a false negative. I could not observe any instances of this.
+                    p = ref_fam_prob[qres["id"]]
+                    kl_div = k_n * np.log(k_n / p) + (1 - k_n) * np.log((1 - k_n) / (1 - p))
+                    qres = qres[kl_div > -np.log(alpha_cutoff)/n]
+
+                    if len(qres) == 0:
+                        continue
+
+                else:
+                    # 2. Simple filtering
+                    qres = qres[qres["count"] > 0]
+
+                    # filter by sequence coverage.
+                    for i in range(len(qres)):
+                        family_id = qres["id"][i]
+                        qres["overlap"][i] = (thread_fam_highloc[family_id] - thread_fam_lowloc[family_id] + k) / query_len
+
+                    qres = qres[(qres["overlap"] >= (25 / query_len))]
+                    if len(qres) == 0:
+                        continue
 
                 # 3. compute p-value for each family. note: in negative log units
                 correction_factor = np.log(len(ref_fam_prob))
