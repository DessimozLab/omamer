--- conflicted
+++ resolved
@@ -1376,7 +1376,6 @@
             raise ValueError("Did not find all protein sequences ({} / {})".format(prot_off, len(ent_tab)))
 
         seq_buff = np.concatenate(seq_buffs)
-<<<<<<< HEAD
 
         ss_buffs = []
         ss_off = 0
@@ -1433,9 +1432,7 @@
 
         structure_buff = np.concatenate(ss_buffs)
         return fam2hogs, hog2protoffs, hog2tax, hog2oma_hog, seq_buff, structure_buff
-=======
-        return fam2hogs, hog2protoffs, hog2tax, hog2oma_hog, seq_buff
->>>>>>> dec9baab
+
 
     def add_taxid_col(self):
         """
