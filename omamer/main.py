--- conflicted
+++ resolved
@@ -321,9 +321,6 @@
     else:
         parser.print_usage()
 
-<<<<<<< HEAD
-
-=======
->>>>>>> dec9baab
+
 if __name__ == "__main__":
     main()