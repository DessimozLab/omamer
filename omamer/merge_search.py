"""
    OMAmer - tree-driven and alignment-free protein assignment to sub-families

    (C) 2022-2023 Alex Warwick Vesztrocy <alex.warwickvesztrocy@unil.ch>
    (C) 2019-2021 Victor Rossier <victor.rossier@unil.ch> and
                  Alex Warwick Vesztrocy <alex@warwickvesztrocy.co.uk>

    This file is part of OMAmer.

    OMAmer is free software: you can redistribute it and/or modify
    it under the terms of the GNU Lesser General Public License as published by
    the Free Software Foundation, either version 3 of the License, or
    (at your option) any later version.

    OMAmer is distributed in the hope that it will be useful,
    but WITHOUT ANY WARRANTY; without even the implied warranty of
    MERCHANTABILITY or FITNESS FOR A PARTICULAR PURPOSE. See the
    GNU Lesser General Public License for more details.

    You should have received a copy of the GNU Lesser General Public License
    along with OMAmer. If not, see <http://www.gnu.org/licenses/>.
"""
from Rmath4 import pbinom, phyper
from numba.tests.support import captured_stdout
from numba.typed import List, Dict
from property_manager import lazy_property, cached_property
from time import time
import numba
import numpy as np
import pandas as pd


from ._utils import LOG
from .alphabets import get_transform
from .sequence_buffer import SequenceBuffer
from .hierarchy import (
    get_root_leaf_offsets,
    get_hog_member_prots,
    is_taxon_implied,
    get_children,
)
from ._clock import clock, as_seconds


# maximum neglogp to set
MAX_LOGP = 20000


# ----
# stats functions
@numba.njit(nogil=True)
def binom_neglogccdf(x, n, p):
    """
    Use pbinom from RMath4
    """
    # bdtrc does not support high precision (so for v small p fails)
    # bdtrc supports (float64, long, float64)
    # return -1.0 * np.log(sc.bdtrc(np.float64(x - 1), n, p))
    return -1.0 * pbinom(x - 1, n, p, 0, 1)

    # pbinom(n - 1, m, m/N, 0, 0)
    # phyper(n - 1, m, N - m, m, 0, 0)
    #return -1.0 * phyper(x - 1, n, n/p - n, n, 0, 1)


# ----
# family result sorting
@numba.njit
def fam_res_compare(x1, x2):
    """
    Compare two family results and order them according to normcount, overlap and pvalue.
    """
    # normalised count
    if x1["normcount"] != x2["normcount"]:
        # greater first
        return -1 if (x1["normcount"] > x2["normcount"]) else 1
    else:
        if x1["overlap"] != x2["overlap"]:
            # greater first
            return -1 if (x1["overlap"] > x2["overlap"]) else 1
        else:
            if x1["pvalue"] != x2["pvalue"]:
                # greater first. note, we use neglog units
                return -1 if (x1["pvalue"] > x2["pvalue"]) else 1
    # equal. take whichever.
    return 0


@numba.njit
def fam_res_less(x1, x2):
    """
    Same as fam_res_compare, but operates as '<'
    """
    if x1["normcount"] != x2["normcount"]:
        return x1["normcount"] < x2["normcount"]

    if x1["overlap"] != x2["overlap"]:
        return x1["overlap"] < x2["overlap"]

    if x1["pvalue"] != x2["pvalue"]:
        return x1["pvalue"] < x2["pvalue"]

    return False


@numba.njit
def fam_res_le(x1, x2):
    """
    Same as fam_res_compare, but operates as '<='
    """
    if not fam_res_less(x1, x2):
        return x1["normcount"] == x2["normcount"] and \
            x1["overlap"] == x2["overlap"] and \
            x1["pvalue"] == x2["pvalue"]

    return True


@numba.njit
def fam_res_greater(x1, x2):
    """
    Same as fam_res_compare, but operates as '>'
    """
    return not fam_res_le(x1, x2)


@numba.njit
def fam_res_ge(x1, x2):
    """
    Same as fam_res_compare, but operates as '>='
    """
    return not fam_res_less(x1, x2)


@numba.njit
def family_result_argsort(x, ii):
    """
    argsort of family results using defined comparison above.
    uses an implementation of quicksort.
    note: np.argsort DOES NOT support struct type in numba. this code does.
    """
    bfs = []
    pvs = []
    afs = []
    if len(ii) <= 1:
        return ii  # [ii[0]]
    else:
        for i in ii:
            # need to implement the order here.
            j = fam_res_compare(x[i], x[ii[0]])
            if j < 0:
                # LHS of pivot
                bfs.append(i)
            elif j > 0:
                # RHS of pivot
                afs.append(i)
            else:
                # same
                pvs.append(i)

        if len(bfs) > 0:
            bfs = family_result_argsort(x, bfs)
        if len(afs) > 0:
            afs = family_result_argsort(x, afs)

        return bfs + pvs + afs


@numba.njit
def family_result_sort(x, k):
    """
    Sort the family results according to normcount, overlap and pvalue (to break ties).
    this uses a quicksort implementation as np.argsort does not support struct type in numba.
    """
    idx = np.arange(len(x))
    _ = _select(x, idx, k, 0, len(x) - 1)
    return x[idx[:k]]


@numba.njit
def _swap(array, i, j):
    tmp = array[i]
    array[i] = array[j]
    array[j] = tmp


@numba.njit
def _partition(x, idx, low, high):
    """
    Index-based version of the partition algorithm of
    quicksort. Juggles indexes of the idx array that
    indexes the x array, considering the range [low, high].
    """
    mid = (low + high) >> 1

    # Use median of three {low, middle, high} as the pivot
    if fam_res_greater(x[idx[mid]], x[idx[low]]):
        _swap(idx, mid, low)
    if fam_res_greater(x[idx[high]], x[idx[mid]]):
        _swap(idx, high, mid)
        if fam_res_greater(x[idx[mid]], x[idx[low]]):
            _swap(idx, low, mid)

    pivot = x[idx[mid]]
    # Put the pivot in the end of the array
    _swap(idx, mid, high)

    # Collect elements that are > pivot in the beginning
    i = low
    for j in range(low, high):
        if fam_res_greater(x[idx[j]], pivot):
            _swap(idx, i, j)
            i += 1

    # All indexes of idx in [0, i) are good now.
    # Let's place the pivot back where it should be
    _swap(idx, i, high)
    return i


@numba.njit
def _select(x, idx, k, low, high):
    """
    Select the k'th largest element of the x array
    """
    if k >= len(x):
        return len(x)

    i = _partition(x, idx, low, high)
    while i != k:
        if i < k:
            low = i + 1
            i = _partition(x, idx, low, high)
        else:
            high = i - 1
            i = _partition(x, idx, low, high)
    return idx[k]


# ----
## generic functions
@numba.njit
def get_fam_hog2parent(fam_ent, hog_tab):
    """
    get HOG parent offsets of a single family
    """
    hog_off = fam_ent["HOGoff"]
    hog2parent_tmp = hog_tab["ParentOff"][hog_off : hog_off + fam_ent["HOGnum"]]
    if hog2parent_tmp.size > 1:
        return np.append(
            np.array([-1], dtype=np.int32), hog2parent_tmp[1:] - np.int32(hog_off)
        )
    else:
        return hog2parent_tmp


@numba.njit
def get_fam_level_offsets(fam_ent, level_arr):
    """
    get HOG level offsets of a single family
    """
    level_off = fam_ent["LevelOff"]
    level_num = fam_ent["LevelNum"]
    fam_level_offsets = level_arr[level_off : np.int32(level_off + level_num + 2)]

    # because specific for a single family, reinitizialize offsets of family levels
    return fam_level_offsets - fam_level_offsets[0]


## search functions
@numba.njit
def custom_unique1d(ar):
    """
    adapted from np._unique1d for numba
    """
    perm = ar.argsort(kind="mergesort")  # if return_index else 'quicksort')
    aux = ar[perm]

    mask = np.empty(aux.shape, dtype=np.bool_)
    mask[:1] = True
    mask[1:] = aux[1:] != aux[:-1]

    idx = np.concatenate((np.nonzero(mask)[0], np.array([mask.size])))

    return aux[mask], perm[mask], np.diff(idx)


@numba.njit
def unique1d_linear(array):
    """
    Find a set of unique elements in linear time
    """
    unique_list = List()
    index_list = List()
    seen = set()

    for i in range(len(array)):
        if array[i] not in seen:
            seen.add(array[i])
            unique_list.append(array[i])
            index_list.append(i)

    return np.asarray(unique_list), np.asarray(index_list, dtype=np.uint32), None


@numba.njit
def parse_seq(s, DIGITS_AA_LOOKUP, n_kmers, k, trans, x_flag):
    """
    get the sequence unique k-mers and non ambiguous locations (when truly unique)
    """
    s_norm = DIGITS_AA_LOOKUP[s]
    r = np.zeros(n_kmers, dtype=np.uint32)  # max kmer 7

    # compute the code of the first k-mer
    for j in range(k):
        r[0] += trans[j] * s_norm[j]

    # does k-mer contain any X?
    x_seen = np.any(s_norm[0:k] == DIGITS_AA_LOOKUP[88])
    # if yes, replace it by the x_flag
    r[0] = r[0] if not x_seen else x_flag

    # codes for other k-mers
    for i in range(1, n_kmers):
        if not x_seen:
            # if the previous k-mer was valid,
            # recompute the current code from the previous one

            # remove the first character from the code
            shared = r[i-1] - (trans[0] * s_norm[i - 1])

            # trans[-2] is the alphabet size
            r[i] = shared * trans[-2] + trans[-1] * s_norm[i + k - 1]

        else:
            # if the previous k-mer has Xs,
            # just compute the code from scratch
            for j in range(k):
                r[i] += trans[j] * s_norm[i + j]

        x_seen = np.any(s_norm[i: i + k] == DIGITS_AA_LOOKUP[88])
        r[i] = r[i] if not x_seen else x_flag

    return unique1d_linear(r)


@numba.njit
def search_seq_kmers(r1, p1, hog_tab, fam_tab, x_flag, table_idx, table_buff,
                     hog_counts, fam_counts, fam_lowloc, fam_highloc,
                     deinit_fam_list, deinit_hog_list):
    """
    Perform the kmer search, using the index.
    """

    # reinitialize counters for the indexes modified
    # by the previous call
    for family in deinit_fam_list:
        fam_counts[family] = 0
        fam_lowloc[family] = -1
        fam_highloc[family] = -1

    for hog in deinit_hog_list:
        hog_counts[hog] = 0

    deinit_fam_list = List.empty_list(numba.int32)
    deinit_hog_list = List.empty_list(numba.int32)

    # iterate unique k-mers
    for m in range(r1.shape[0]):
        kmer = r1[m]
        loc = p1[m]

        # to ignore k-mers with X
        if kmer == x_flag:
            continue

        # get mapping to HOGs
        x = table_idx[kmer: kmer + 2]
        hogs = table_buff[x[0]: x[1]]
        fams = hog_tab["FamOff"][hogs]

        for hog in hogs:
            if not hog_counts[hog]:
                deinit_hog_list.append(hog)

            hog_counts[hog] += 1

        for fam_off in fams:
            if not fam_counts[fam_off]:
                deinit_fam_list.append(fam_off)

            fam_counts[fam_off] += 1

            # initiate first location
            if fam_lowloc[fam_off] == -1:
                fam_lowloc[fam_off] = loc
                fam_highloc[fam_off] = loc

            # update either lower or higher boundary
            elif loc < fam_lowloc[fam_off]:
                fam_lowloc[fam_off] = loc
            elif loc > fam_highloc[fam_off]:
                fam_highloc[fam_off] = loc

    return deinit_fam_list, deinit_hog_list


## functions to cumulate HOG k-mer counts
@numba.njit
def cumulate_counts_1fam(hog_cum_counts, fam_level_offsets, hog2parent):
    current_best_child_count = np.zeros(hog_cum_counts.shape, dtype=np.uint32)

    # iterate over level offsets backward
    for i in range(fam_level_offsets.size - 2):
        x = fam_level_offsets[-i - 3 : -i - 1]

        # when reaching level, sum all hog counts with their best child count
        hog_cum_counts[x[0] : x[1]] = np.add(
            hog_cum_counts[x[0] : x[1]], current_best_child_count[x[0] : x[1]]
        )

        # update current_best_child_count of the parents of the current hogs
        for j in range(x[0], x[1]):
            parent_off = hog2parent[j]

            # only if parent exists
            if parent_off != -1:
                c = current_best_child_count[hog2parent[j]]
                current_best_child_count[hog2parent[j]] = max(c, hog_cum_counts[j])


## generic score functions
@numba.njit
def store_bestpath(hog_offsets, parent_offsets, fam_bestpath, fam_hog_scores):
    # keep HOGs descending from the best path
    cands = hog_offsets[fam_bestpath[parent_offsets]]

    # get the score of these candidates
    cands_scores = fam_hog_scores[cands]

    # find the candidate HOGs offsets with the higher count (>0) at this level
    if cands_scores.size > 0:
        # take max, >0
        cands_offsets = np.where(
            (cands_scores > 0) & (cands_scores == np.max(cands_scores))
        )[0]

        # if a single candidate, update the best path. Else, stop because of tie
        if cands_offsets.size == 1:
            fam_bestpath[cands[cands_offsets]] = True


@numba.njit
def hog_path_placement(
    fam_hog_cumcounts,
    query_nkmer,
    fam_level_offsets,
    fam_hog2parent,
    fam_hog_counts,
    fam_ref_hog_prob,
):
    fam_hog_scores = np.zeros(fam_hog_cumcounts.shape, dtype=np.float64)
    fam_bestpath = np.full(fam_hog_cumcounts.shape, False)
    revcum_counts = np.full(fam_hog_cumcounts.shape, query_nkmer, dtype=np.uint16)

    # initialise root HOG
    fam_bestpath[0] = True
    expect_count = fam_ref_hog_prob[0] * query_nkmer
    fam_hog_scores[0] = (fam_hog_cumcounts[0] - expect_count) / query_nkmer

    # loop through hog levels
    for i in range(1, fam_level_offsets.size - 2):
        x = fam_level_offsets[i : i + 2]
        hog_offsets = np.array(list(range(x[0], x[1])))

        # grab parents
        parent_offsets = fam_hog2parent[hog_offsets]

        # update query revcumcount, basically subtracting parent counts from query counts
        qh_count = revcum_counts[parent_offsets] - fam_hog_counts[parent_offsets]
        revcum_counts[hog_offsets] = qh_count

        ## HOG score
        # compute expected number of k-mer matches
        expect_count = fam_ref_hog_prob[hog_offsets] * qh_count
        fam_hog_scores[hog_offsets] = (
            fam_hog_cumcounts[hog_offsets] - expect_count
        ) / qh_count

        # store bestpath
        store_bestpath(hog_offsets, parent_offsets, fam_bestpath, fam_hog_scores)

        # also, if we have a reference taxon need to know when to STOP

    return fam_hog_scores, fam_bestpath


@numba.njit
def get_closest_taxa_from_ref(q2hog_off, ref_taxoff, tax_tab, hog_tab, chog_buff):
    """
    Based on the predicted HOG, we find the closest implied taxon from the reference taxon.
     - if the reference taxon is implied in the HOG (descendant of root-taxon and ancestor of child-HOG taxa), we report the reference taxon (at level).
     - if the root-taxon is one of its ancestors, we report the first ancestor that is defined within the HOG child-HOG taxa (more general).
       (basically the speciation before the duplication delimiting the HOG from the reference taxon)
     - otherwise, we simply report the HOG root-taxon ('more specific' or 'different lineage').
     - na if not placed
    """
    q2closest_taxon = np.zeros(q2hog_off.size, dtype=np.uint32)
    true_tax_lineage = get_root_leaf_offsets(ref_taxoff, tax_tab["ParentOff"])[::-1]

    for i, hog_off in enumerate(q2hog_off):
        # not placed
        if hog_off == -1:
            q2closest_taxon[i] == -1
            continue

        # reference taxon implied in HOG (at level)
        if is_taxon_implied(true_tax_lineage, hog_off, hog_tab, chog_buff):
            q2closest_taxon[i] = ref_taxoff

        # root-taxon in ancestors (more general)
        elif np.argwhere(true_tax_lineage[1:] == hog_tab["TaxOff"][hog_off]).size == 1:
            # get the closest taxon from the reference taxon among the HOG children
            child_hog_taxa = np.unique(
                hog_tab["TaxOff"][get_children(hog_off, hog_tab, chog_buff)]
            )

            # get the closer ancestral taxon in HOG
            j = 0
            while np.argwhere(child_hog_taxa == true_tax_lineage[j]).size == 0:
                j += 1

            # add 1 because we actually take the parent taxa of child_hog_taxa
            q2closest_taxon[i] = true_tax_lineage[j + 1]

        # root-taxon either in child taxa (more specific) or in a different clade
        else:
            q2closest_taxon[i] = hog_tab["TaxOff"][hog_off]

    return q2closest_taxon


@numba.njit
def unzip_dict(data: numba.typed.Dict):
    keys = np.zeros(len(data))
    values = np.zeros_like(keys)
    for i, key in enumerate(data):
        keys[i] = key
        values[i] = data[key]
    return keys, values


@numba.njit
def dict_slice(data: numba.typed.Dict, start: np.uint32, end: np.uint32) -> np.ndarray:
    result = np.zeros(end - start, dtype=np.uint32)
    for j in range(start, end):
        result[j - start] = data.get(j, np.uint32(0))
    return result


class MergeSearch(object):
    def __init__(self, ki, include_extant_genes=False):
        assert ki.db.db.mode == "r", "Database must be opened in read mode."

        # load ki and db
        self.db = ki.db
        self.ki = ki

        self.include_extant_genes = include_extant_genes

    # want to cache these, so that we don't load multiple times when chunking queries
    @cached_property
    def trans(self):
        return get_transform(self.ki.k, self.ki.alphabet.DIGITS_AA)

    @cached_property
    def kmer_table(self):
        # the kmer table requires caching so that we can use it in numba
        z = self.ki.kmer_table
        return {k: z[k][:] for k in z}

    @cached_property
    def fam_tab(self):
        return self.db._db_Family[:]

    @cached_property
    def hog_tab(self):
        return self.db._db_HOG[:]

    @cached_property
    def tax_tab(self):
        return self.db._db_Taxonomy[:]

    @cached_property
    def level_arr(self):
        return self.db._db_LevelOffsets[:]

    @lazy_property
    def ref_fam_prob(self):
        return self.db._db_Index_FamilyProbability[:]

    @lazy_property
    def ref_hog_prob(self):
        return self.db._db_Index_HOGProbability[:]

    def merge_search(
        self,
        seqs,
        ids,
        top_n_fams=1,
        alpha=1e-6,
        sst=0.1,
        family_only=False,
        ref_taxon_off=None,
    ):
        t0 = time()
        sbuff = SequenceBuffer(seqs=seqs, ids=ids)

        # allocate result arrays
        family_results = np.zeros(
            (len(sbuff.idx) - 1, top_n_fams),
            dtype=np.dtype(
                [
                    ("id", np.uint32),
                    ("pvalue", np.float64),
                    ("count", np.uint32),
                    ("normcount", np.float64),
                    ("overlap", np.float64),
                ]
            ),
        )
        subfam_results = np.zeros(
            (len(sbuff.idx) - 1, top_n_fams),
            dtype=np.dtype(
                [("id", np.uint32), ("score", np.float64), ("count", np.uint32)]
            ),
        )

        # perform the search. arguments are given like this as we are using numba.
        self._lookup(
            family_results,
            subfam_results,
            sbuff.buff,
            sbuff.idx,
            self.trans,
            self.kmer_table["idx"],
            self.kmer_table["buff"],
            self.ki.k,
            self.ki.alphabet.DIGITS_AA_LOOKUP,
            self.fam_tab,
            self.hog_tab,
            self.level_arr,
            top_n_fams=top_n_fams,
            ref_fam_prob=self.ref_fam_prob,
            ref_hog_prob=self.ref_hog_prob,
            alpha_cutoff=alpha,
            sst=sst,
            family_only=family_only,
        )

        t1 = time()
        td = max((t1 - t0), 1e-3)
        n = len(sbuff.ids)
        LOG.debug(
            "{:.02f} seconds for block of {:d} sequences (~{:.02f} queries/second)".format(
                td, n, n / td
            )
        )

        return self.output_results(
            family_results, subfam_results, sbuff, top_n_fams, ref_taxon_off
        )

    def output_results(
        self,
        family_results,
        subfam_results,
        sbuff,
        top_n_fams,
        ref_taxon_off,
    ):
        HEADER = [
            "qseqid",
            "hogid",
            "hoglevel",
            "family_p",
            "family_count",
            "family_normcount",
            "subfamily_score",
            "subfamily_count",
            "qseqlen",
            "subfamily_medianseqlen",
            "qseq_overlap",
        ]

        # Note: missing values are dealt differently by pandas and numpy

        def generate():
            for i in range(0, len(sbuff.idx) - 1):
                for j in range(top_n_fams):
                    if (j == 0) or subfam_results["id"][i, j] > 0:
                        yield {
                            "qseq_offset": i + 1,
                            "hog_offset": subfam_results["id"][i, j],
                            "qseq_overlap": family_results["overlap"][i, j],
                            "family_p": family_results["pvalue"][i, j],
                            "subfamily_score": subfam_results["score"][i, j],
                            "family_count": family_results["count"][i, j],
                            "family_normcount": family_results["normcount"][i, j],
                            "subfamily_count": subfam_results["count"][i, j],
                        }

        df = pd.DataFrame(generate())
        if len(df) == 0:
            return df

        # cast to pd dtype so that we can use pd.NA...
        df["qseq_offset"] = df["qseq_offset"].astype("UInt32")
        df["hog_offset"] = df["hog_offset"].astype("UInt32")
        df["family_count"] = df["family_count"].astype("UInt32")
        df["subfamily_count"] = df["subfamily_count"].astype("UInt32")

        # set empty as NA
        na_value = 0
        for k in df.keys():
            df.loc[df[k] == na_value, k] = pd.NA

        # set the query ids
        qseq_offsets = df["qseq_offset"].to_numpy(dtype=np.uint32)
        df["qseqid"] = sbuff.ids[qseq_offsets - 1]
        df["qseqlen"] = sbuff.get_seqlen(qseq_offsets)

        # load the hog ids
        hog_f = df["hog_offset"].notna()
        df.loc[hog_f, "subfamily_medianseqlen"] = (
            df.loc[hog_f, "hog_offset"]
            .apply(lambda i: self.hog_tab["MedianSeqLen"][i - 1])
            .astype("UInt32")
        )
        if self.include_extant_genes:
            # add extant gene list if necessary
            HEADER.append("subfamily_geneset")
            df.loc[hog_f, "subfamily_geneset"] = df.loc[hog_f, "hog_offset"].apply(
                lambda i: ",".join(
                    map(
                        self.db.get_prot_id,
                        get_hog_member_prots(
                            i-1,
                            self.hog_tab,
                                self.db._db_ChildrenHOG[:],
                                self.db._db_ChildrenProt[:],
                            ))))

        # add the hog id
        df.loc[hog_f, "hogid"] = df.loc[hog_f, "hog_offset"].apply(
            lambda i: self.db.get_hog_id(i - 1)
        )
        # add the hog level
        df.loc[hog_f, "hoglevel"] = df.loc[hog_f, "hog_offset"].apply(
            lambda i: self.tax_tab[self.hog_tab[i - 1]["TaxOff"]]["ID"].decode("ascii")
        )

        # compute taxonomic congruences
        if ref_taxon_off:
            q2hog_off = df.loc[hog_f, "hog_offset"].to_numpy(dtype=np.uint32)
            q2closest_taxon = get_closest_taxa_from_ref(
                q2hog_off,
                ref_taxon_off,
                self.tax_tab,
                self.hog_tab,
                self.db._db_ChildrenHOG[:],
            )
            HEADER.append("closest_taxa")
            df.loc[hog_f, "closest_taxa"] = list(
                map(
                    lambda x: self.tax_tab["ID"][x].decode("ascii")
                    if x != -1
                    else pd.NA,
                    q2closest_taxon,
                )
            )

        return df[HEADER]

    @lazy_property
    def _lookup(self):
        def func(
            family_results,
            subfam_results,
            seqs,
            seqs_idx,
            trans,
            table_idx,
            table_buff,
            k,
            DIGITS_AA_LOOKUP,
            fam_tab,
            hog_tab,
            level_arr,
            top_n_fams,
            ref_fam_prob,
            ref_hog_prob,
            alpha_cutoff,
            sst,
            family_only,
        ):
            """
            top_n_fams: number of family for which HOG scores are computed
            """
            # flags to ignore k-mers containing X
            x_flag = table_idx.size - 1

<<<<<<< HEAD
            hog_counts = np.zeros(hog_tab.size, dtype=np.uint16)
            fam_counts = np.zeros(fam_tab.size, dtype=np.uint16)
            fam_lowloc = np.full(fam_tab.size, -1, dtype=np.int32)
            fam_highloc = np.full(fam_tab.size, -1, dtype=np.int32)
            deinit_fam_list = List.empty_list(numba.int32)
            deinit_hog_list = List.empty_list(numba.int32)
=======
            parse_time = 0.0
            search_time = 0.0
            filter_time = 0.0
            pvalue_time = 0.0
            place_time = 0.0
            sort_time = 0.0
            total_time = 0.0
>>>>>>> 8cf9763c

            for zz in numba.prange(len(seqs_idx) - 1):

                t0 = clock()

                # load seq
                s = seqs[seqs_idx[zz] : np.int64(seqs_idx[zz + 1] - 1)]
                query_len = s.shape[0]
                n_kmers = query_len - (k - 1)

                # double check we don't have short peptides (of len < k)
                if n_kmers == 0:
                    continue

                # seq -> bag of kmers
                (r1, p1, _) = parse_seq(s, DIGITS_AA_LOOKUP, n_kmers, k, trans, x_flag)

                # skip if only one k-mer with X
                if len(r1) > 1:
                    pass
                elif r1[0] == x_flag:
                    continue

                t1 = clock()
                parse_time += t1 - t0
                t0 = clock()

                # search using kmers
                deinit_fam_list, deinit_hog_list = search_seq_kmers(
                    r1, p1, hog_tab, fam_tab, x_flag, table_idx, table_buff,
                    hog_counts, fam_counts, fam_lowloc, fam_highloc,
                    deinit_fam_list, deinit_hog_list
                )

                t1 = clock()
                search_time += t1 - t0
                t0 = clock()

                # identify families of interest. note: repeat(zeros_like..) numba hack
                idx = np.argwhere(fam_counts > 0).flatten()
                #idx = deinit_fam_list
                qres = np.repeat(np.zeros_like(family_results[zz, 0]), len(idx))
                qres["id"][:] = idx
                qres["count"][:] = fam_counts[idx]

                # 2. Filtering
                # - b. filter on sequence coverage
                overlap = np.zeros(len(qres))
                for i in range(len(qres)):
                    family_id = qres["id"][i]
                    overlap[i] = (fam_highloc[family_id] - fam_lowloc[family_id] + k) / query_len

                qres["overlap"][:] = overlap

                qres = qres[(qres["overlap"] >= (25 / query_len))]
                if len(qres) == 0:
                    continue

                # 1. compute p-value for each family. note: in negative log units
                correction_factor = np.log(len(ref_fam_prob))
                for i in numba.prange(len(qres)):
                    qres["pvalue"][i] = min(
                        float(MAX_LOGP),
                        max(
                            0.0,
                            (
                                binom_neglogccdf(
                                    qres["count"][i],
                                    len(r1),
                                    ref_fam_prob[qres["id"][i]],
                                )
                                - correction_factor
                            ),
                        ),
                    )

<<<<<<< HEAD
=======
                t1 = clock()
                pvalue_time += t1 - t0
                t0 = clock()

                # 2. Filtering
>>>>>>> 8cf9763c
                # - a. filter to significant families (on p-value)
                alpha = -1.0 * np.log(alpha_cutoff)
                qres = qres[qres["pvalue"] >= alpha]
                # filter out 0 neg log p. alpha > 0 is normal. alpha = 0 is edge case.
                qres = qres if alpha > 0 else qres[qres["pvalue"] > 0]

                if len(qres) == 0:
                    continue

                # 3. Compute normalised count
                # - a. compute the expected count
                top_fam_expect_counts = ref_fam_prob[qres["id"]] * len(r1)

                # - b. compute the normalised count
                qres["normcount"][:] = (qres["count"] - top_fam_expect_counts) / (
                    len(r1) - top_fam_expect_counts
                )

                t1 = clock()
                filter_time += t1 - t0
                t0 = clock()

                # 4. Store results
                # - a. sort by normcount, then overlap, then p-value for tie-breaking
                qres = family_result_sort(qres, top_n_fams)

                # - b. store results
                family_results["id"][zz, :top_n_fams] = qres["id"][:top_n_fams] + 1
                family_results["pvalue"][zz, :top_n_fams] = qres["pvalue"][:top_n_fams]
                family_results["count"][zz, :top_n_fams] = qres["count"][:top_n_fams]
                family_results["normcount"][zz, :top_n_fams] = qres["normcount"][:top_n_fams]
                family_results["overlap"][zz, :top_n_fams] = qres["overlap"][:top_n_fams]

                t1 = clock()
                sort_time += t1 - t0
                t0 = clock()

                # 5. Place within families
                for i in numba.prange(min(len(qres), top_n_fams)):
                    entry = fam_tab[qres["id"][i]]
                    hog_s = entry["HOGoff"]
                    hog_e = hog_s + entry["HOGnum"]

                    if family_only:
                        # early exit
                        subfam_results["id"][zz, i] = hog_s + 1
                        continue

                    fam_hog2parent = get_fam_hog2parent(entry, hog_tab)
                    fam_level_offsets = get_fam_level_offsets(entry, level_arr)

                    # cumulation of counts
                    c = hog_counts[hog_s:hog_e].copy()

                    cumulate_counts_1fam(c, fam_level_offsets, fam_hog2parent)

                    # new expected count, but using old cumulation
                    (fam_hog_scores, fam_bestpath) = hog_path_placement(
                        c,
                        r1.size,
                        fam_level_offsets,
                        fam_hog2parent,
                        hog_counts[hog_s:hog_e],
                        ref_hog_prob[hog_s:hog_e],
                    )

                    # place on path
                    choice = 0  # default root
                    choice_score = 0.0
                    best_score = -1
                    for j in np.argwhere(fam_bestpath).flatten():
                        sf_score = fam_hog_scores[j]
                        best_score = max(best_score, sf_score)
                        if sf_score >= sst:
                            choice = j
                            choice_score = sf_score

                    # store results
                    subfam_results["id"][zz, i] = choice + hog_s + 1
                    subfam_results["score"][zz, i] = choice_score
                    subfam_results["count"][zz, i] = (
                        c[int(choice)] if choice_score != 0.0 else 0
                    )

<<<<<<< HEAD
        return numba.jit(func, parallel=False, nopython=True, nogil=True)
        #return func
=======
                t1 = clock()
                place_time += t1 - t0

            total_time = parse_time + search_time + filter_time + pvalue_time + place_time + sort_time

            print()
            print("Parse time\t", as_seconds(parse_time))
            print("Search time\t", as_seconds(search_time))
            print("Filter time\t", as_seconds(filter_time))
            print("Pvalue time\t", as_seconds(pvalue_time))
            print("Place time\t", as_seconds(place_time))
            print("Sort time\t", as_seconds(sort_time))
            print("Batch total\t", as_seconds(total_time))
            print()

        return numba.jit(func, parallel=False, nopython=True, nogil=True)
>>>>>>> 8cf9763c
<|MERGE_RESOLUTION|>--- conflicted
+++ resolved
@@ -810,14 +810,13 @@
             # flags to ignore k-mers containing X
             x_flag = table_idx.size - 1
 
-<<<<<<< HEAD
             hog_counts = np.zeros(hog_tab.size, dtype=np.uint16)
             fam_counts = np.zeros(fam_tab.size, dtype=np.uint16)
             fam_lowloc = np.full(fam_tab.size, -1, dtype=np.int32)
             fam_highloc = np.full(fam_tab.size, -1, dtype=np.int32)
             deinit_fam_list = List.empty_list(numba.int32)
             deinit_hog_list = List.empty_list(numba.int32)
-=======
+
             parse_time = 0.0
             search_time = 0.0
             filter_time = 0.0
@@ -825,7 +824,6 @@
             place_time = 0.0
             sort_time = 0.0
             total_time = 0.0
->>>>>>> 8cf9763c
 
             for zz in numba.prange(len(seqs_idx) - 1):
 
@@ -883,6 +881,10 @@
                 qres = qres[(qres["overlap"] >= (25 / query_len))]
                 if len(qres) == 0:
                     continue
+
+                t1 = clock()
+                filter_time += t1 - t0
+                t0 = clock()
 
                 # 1. compute p-value for each family. note: in negative log units
                 correction_factor = np.log(len(ref_fam_prob))
@@ -902,14 +904,11 @@
                         ),
                     )
 
-<<<<<<< HEAD
-=======
                 t1 = clock()
                 pvalue_time += t1 - t0
                 t0 = clock()
 
                 # 2. Filtering
->>>>>>> 8cf9763c
                 # - a. filter to significant families (on p-value)
                 alpha = -1.0 * np.log(alpha_cutoff)
                 qres = qres[qres["pvalue"] >= alpha]
@@ -994,10 +993,6 @@
                         c[int(choice)] if choice_score != 0.0 else 0
                     )
 
-<<<<<<< HEAD
-        return numba.jit(func, parallel=False, nopython=True, nogil=True)
-        #return func
-=======
                 t1 = clock()
                 place_time += t1 - t0
 
@@ -1013,5 +1008,4 @@
             print("Batch total\t", as_seconds(total_time))
             print()
 
-        return numba.jit(func, parallel=False, nopython=True, nogil=True)
->>>>>>> 8cf9763c
+        return numba.jit(func, parallel=False, nopython=True, nogil=True)